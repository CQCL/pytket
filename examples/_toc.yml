--- conflicted
+++ resolved
@@ -2,7 +2,6 @@
 # Learn more at https://jupyterbook.org/customize/toc.html
 
 format: jb-book
-<<<<<<< HEAD
 root: Getting_started
 parts:
   - caption: Building Quantum Circuits
@@ -27,6 +26,7 @@
     - file: contextual_optimization
   - caption: Algorithm Demos
     chapters:
+    - file: phase_estimation
     - file: ucc_vqe
     - file: pytket-qujax-classification
     - file: pytket-qujax_qaoa
@@ -38,33 +38,4 @@
     - file: entanglement_swapping
     - file: spam_example
     - file: expectation_value_example
-    - file: README
-=======
-root: README
-chapters:
-- file: ansatz_sequence_example
-- file: circuit_analysis_example
-- file: circuit_generation_example
-- file: compilation_example
-- file: conditional_gate_example
-- file: contextual_optimization
-- file: creating_backends
-- file: measurement_reduction_example
-- file: mapping_example
-- file: symbolics_example
-- file: ucc_vqe
-- file: pytket-qujax_qaoa
-- file: phase_estimation
-- file: benchmarking/README
-# The following notebooks are not executed
-- file: backends_example
-- file: comparing_simulators
-- file: qiskit_integration
-- file: Forest_portability_example
-- file: pytket-qujax-classification
-- file: expectation_value_example
-- file: entanglement_swapping
-- file: pytket-qujax_heisenberg_vqe
-- file: spam_example
-- file: tket_benchmarking
->>>>>>> 0839eb81
+    - file: README